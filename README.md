--- conflicted
+++ resolved
@@ -252,20 +252,12 @@
 95% of functions for the Sx127x LoRa capabilities are implemented. Functions will be added when necessary.
 The test coverage is rather low but we intend to change that soon.
 
-<<<<<<< HEAD
-# HopeRF chips
-It turns out the HopeRF has a family of LoRa capable transceiver chips [RFM92/95/96/98](http://www.hoperf.com/rf/lora/)
-that have identical or almost identical SPI interface as the Semtech [SX127x family](http://www.hoperf.com/rf/lora/).
-
-The pySX127x project will therefore be renamed to [pyLoRa]](https://github.com/mayeranalytics/pyLoRa) at some point.
-
-=======
 ### HopeRF chips
 It turns out the HopeRF has a family of LoRa capable transceiver chips [RFM92/95/96/98](http://www.hoperf.com/rf/lora/)
 that have identical or almost identical SPI interface as the Semtech [SX127x family](http://www.hoperf.com/rf/lora/).
 
 The [pySX127x](https://github.com/mayeranalytics/pySX127x) project will therefore be renamed to pyLoRa at some point.
->>>>>>> 065c4943
+
 
 # References
 
